/*
 * Copyright 1999-2015 dangdang.com.
 * <p>
 * Licensed under the Apache License, Version 2.0 (the "License");
 * you may not use this file except in compliance with the License.
 * You may obtain a copy of the License at
 *
 *     http://www.apache.org/licenses/LICENSE-2.0
 *
 * Unless required by applicable law or agreed to in writing, software
 * distributed under the License is distributed on an "AS IS" BASIS,
 * WITHOUT WARRANTIES OR CONDITIONS OF ANY KIND, either express or implied.
 * See the License for the specific language governing permissions and
 * limitations under the License.
 * </p>
 */

package com.dangdang.ddframe.job.cloud.scheduler;

import com.dangdang.ddframe.job.cloud.scheduler.boot.env.AllEnvTests;
import com.dangdang.ddframe.job.cloud.scheduler.config.AllConfigTests;
import com.dangdang.ddframe.job.cloud.scheduler.context.AllContextTests;
import com.dangdang.ddframe.job.cloud.scheduler.ha.AllHATests;
import com.dangdang.ddframe.job.cloud.scheduler.lifecycle.AllLifecycleTests;
import com.dangdang.ddframe.job.cloud.scheduler.mesos.AllMesosTests;
import com.dangdang.ddframe.job.cloud.scheduler.producer.AllProducerTests;
import com.dangdang.ddframe.job.cloud.scheduler.restful.AllRestfulTests;
import com.dangdang.ddframe.job.cloud.scheduler.state.AllStateTests;
import com.dangdang.ddframe.job.cloud.scheduler.statistics.AllStatisticTests;

import org.junit.runner.RunWith;
import org.junit.runners.Suite;

@RunWith(Suite.class)
@Suite.SuiteClasses({
        AllEnvTests.class, 
        AllContextTests.class, 
        AllConfigTests.class, 
        AllStateTests.class, 
        AllProducerTests.class, 
        AllLifecycleTests.class, 
        AllRestfulTests.class, 
<<<<<<< HEAD
        AllMesosTests.class,
        AllHATests.class
=======
        AllMesosTests.class, 
        AllStatisticTests.class
>>>>>>> b29835fc
    })
public final class AllCloudSchedulerTests {
}<|MERGE_RESOLUTION|>--- conflicted
+++ resolved
@@ -17,7 +17,7 @@
 
 package com.dangdang.ddframe.job.cloud.scheduler;
 
-import com.dangdang.ddframe.job.cloud.scheduler.boot.env.AllEnvTests;
+import com.dangdang.ddframe.job.cloud.scheduler.boot.AllBootTests;
 import com.dangdang.ddframe.job.cloud.scheduler.config.AllConfigTests;
 import com.dangdang.ddframe.job.cloud.scheduler.context.AllContextTests;
 import com.dangdang.ddframe.job.cloud.scheduler.ha.AllHATests;
@@ -27,26 +27,21 @@
 import com.dangdang.ddframe.job.cloud.scheduler.restful.AllRestfulTests;
 import com.dangdang.ddframe.job.cloud.scheduler.state.AllStateTests;
 import com.dangdang.ddframe.job.cloud.scheduler.statistics.AllStatisticTests;
-
 import org.junit.runner.RunWith;
 import org.junit.runners.Suite;
 
 @RunWith(Suite.class)
 @Suite.SuiteClasses({
-        AllEnvTests.class, 
+        AllBootTests.class, 
         AllContextTests.class, 
         AllConfigTests.class, 
         AllStateTests.class, 
         AllProducerTests.class, 
         AllLifecycleTests.class, 
         AllRestfulTests.class, 
-<<<<<<< HEAD
         AllMesosTests.class,
+        AllStatisticTests.class,
         AllHATests.class
-=======
-        AllMesosTests.class, 
-        AllStatisticTests.class
->>>>>>> b29835fc
     })
 public final class AllCloudSchedulerTests {
 }